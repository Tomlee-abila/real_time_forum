--- conflicted
+++ resolved
@@ -51,29 +51,6 @@
                     </div>
                 </a>
 
-<<<<<<< HEAD
-                    <!----------------- SIDEBAR ---------------->
-                    <div class="sidebar">
-                        <a class="menu-item active">
-                            <span><i
-                                    class="uil uil-home"></i></span><h3>Home</h3>
-                        </a>
-                        <a class="menu-item" id="notifications">
-                            <span><i class="uil uil-bell">
-                                    <small class="notification-count">9+</small>
-                                </i></span><h3>Messages</h3>
-
-                            <!----------------- NOTIFICATION POPUP ---------------->
-                            <div class="notifications-popup">
-                                <div class="messages" style="display: none;">
-                                    <!------------------ SEARCH BAR ------------------>
-                                    <div class="search-bar">
-                                        <i class="uil uil-search"></i>
-                                        <input type="search" placeholder="Search messages"
-                                            id="message-search">
-                                    </div>
-                                    <!------------------ END OF SEARCH BAR ------------------>
-=======
                 <!----------------- SIDEBAR ---------------->
                 <div class="sidebar">
                     <a class="menu-item active">
@@ -98,7 +75,6 @@
                                     <input type="search" placeholder="Search messages" id="message-search">
                                 </div>
                                 <!------------------ END OF SEARCH BAR ------------------>
->>>>>>> ab7a9117
 
                                 <div class="body">
                                     <!------------------ MESSAGE 1 ------------------>
@@ -157,54 +133,7 @@
                                             <p class="text-muted">Just woke up bruhk</p>
                                         </div>
                                     </div>
-<<<<<<< HEAD
-
-                                </div>
-                                
-                                <!-- CHAT SCREEN -->
-                                <div class="chat-view">
-                                    <!-- Chat Header -->
-                                    <div class="chat-header">
-                                        <span class="back" onclick="goBack()">←</span>
-                                        <div class="profile-photo" style="margin-right: 1rem;">
-                                            <div class="online"></div>
-                                            <img src="./images/profile-17.jpg">
-                                        </div>
-                                        <h4 id="chatTitle">Chat</h4>
-                                    </div>
-                                
-                                    <!-- Chat Messages -->
-                                    <div class="chat-messages" id="chatMessages">
-                                        <!-- Chat bubbles will go here -->
-                                        <div class="bubble sent">Hey there!<span class="msg-time">10:32 AM</span></div>
-                                        <div class="bubble received">What’s up?<span class="msg-time">10:35 AM</span></div>
-                                    </div>
-                                
-                                    <!-- Chat Input -->
-                                    <div class="chat-input">
-                                        <input type="text" id="chatInput" placeholder="Type a message...">
-                                        <button onclick="sendMessage()">Send</button>
-                                    </div>
-                                </div>
-  
-                            </div>
-                            <!----------------- NOTIFICATION POPUP ---------------->
-
-                        </a>
-                        <a class="menu-item" id="theme">
-                            <span><i
-                                    class="uil uil-palette"></i></span><h3>Theme</h3>
-                        </a>
-                        <a class="menu-item">
-                            <span><i
-                                    class="uil uil-setting"></i></span><h3>Settings</h3>
-                        </a>
-                    </div>
-
-                    <!----------------- END OF SIDEBAR ---------------->
-=======
-                                </div>
->>>>>>> ab7a9117
+                                </div>
 
 
                             </div>
@@ -497,15 +426,6 @@
                                 <span><i class="uil uil-bookmark-full"></i></span>
                             </div>
                         </div>
-<<<<<<< HEAD
-                    </div>
-                    <!-- --------------- END OF FEEDS -------------- -->
-                </div>
-                <!-- ================== END OF MIDDLE ================== -->
-
-                <!-- ================== RIGHT ================== -->
-                <div class="right">                    
-=======
 
                         <div class="liked-by">
                             <span><img src="./images/profile-10.jpg"></span>
@@ -654,7 +574,6 @@
     <!--================== END OF MAIN ==================-->
 
     <!--================== CREATE POST ==================-->
->>>>>>> ab7a9117
 
     <div class="createPost">
         <form class="create-post extended-create-post">
